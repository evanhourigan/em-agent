--- conflicted
+++ resolved
@@ -1,18 +1,4 @@
 # EM Agent (Engineering Manager Agent)
-<<<<<<< HEAD
-
-An AI-assisted “Chief of Staff” for engineering. Plugs into your stack, surfaces risks, automates toil, and produces trustworthy operating metrics—while keeping humans in control.
-
-See `ARCHITECTURE.md` for the vision, reference architecture, phases, and execution tracker.
-
-## Status
-
-- Phase 0 complete (gateway, Postgres, logging/metrics)
-- Phase 1 in progress (ingestion + normalization)
-
-## Quickstart (Docker)
-=======
->>>>>>> 71c900cd
 
 An AI-assisted “Chief of Staff” for engineering. Plugs into your stack, surfaces risks, automates toil, and produces trustworthy operating metrics—while keeping humans in control.
 
@@ -43,20 +29,9 @@
 ```
 
 Stop and clean
-<<<<<<< HEAD
-
 ```bash
 make down
 ```
-
-## Health and Metrics
-
-Health check
-=======
-```bash
-make down
-```
->>>>>>> 71c900cd
 
 ## Health and Metrics
 Health check
@@ -67,10 +42,6 @@
 ```
 
 Prometheus metrics
-<<<<<<< HEAD
-
-=======
->>>>>>> 71c900cd
 ```bash
 make metrics
 # or
@@ -78,14 +49,8 @@
 ```
 
 ## Database & Migrations
-<<<<<<< HEAD
 
 Alembic migrations are bundled into the gateway image.
-
-Apply latest migrations
-=======
-Alembic migrations are bundled into the gateway image.
->>>>>>> 71c900cd
 
 Apply latest migrations
 ```bash
@@ -93,28 +58,16 @@
 ```
 
 Create a new revision (interactive message prompt)
-<<<<<<< HEAD
-
-=======
->>>>>>> 71c900cd
 ```bash
 make mig.revision
 ```
 
 Show migration history
-<<<<<<< HEAD
-
-=======
->>>>>>> 71c900cd
 ```bash
 make mig.history
 ```
 
 ## API (alpha)
-<<<<<<< HEAD
-
-=======
->>>>>>> 71c900cd
 Base URL: `http://localhost:8000`
 
 - `GET /` → service info
@@ -122,10 +75,6 @@
 - `GET /metrics` → Prometheus exposition format
 
 Projects CRUD
-<<<<<<< HEAD
-
-=======
->>>>>>> 71c900cd
 ```bash
 # create
 curl -sS -X POST localhost:8000/v1/projects \
@@ -145,10 +94,6 @@
 ```
 
 Webhooks (intake stubs)
-<<<<<<< HEAD
-
-=======
->>>>>>> 71c900cd
 ```bash
 # GitHub (no secret)
 curl -sS -X POST http://localhost:8000/webhooks/github \
@@ -165,29 +110,15 @@
 ```
 
 ## Development Notes
-<<<<<<< HEAD
-
-=======
->>>>>>> 71c900cd
 - Service: `services/gateway` (FastAPI + SQLAlchemy + Alembic)
 - DB: Postgres (compose `db` service)
 - Logging: `structlog` (JSON)
 - Metrics: `starlette-exporter` Prometheus endpoint
 
 ## Contributing
-<<<<<<< HEAD
-
 - Issues: use the enhanced issue template (acceptance criteria, validation, risk)
 - PRs: use the PR template; prefer squash merges for linear history
 - Project board: `gh project view 1 --owner evanhourigan --web`
 
 ## License
-
-=======
-- Issues: use the enhanced issue template (acceptance criteria, validation, risk)
-- PRs: use the PR template; prefer squash merges for linear history
-- Project board: `gh project view 1 --owner evanhourigan --web`
-
-## License
->>>>>>> 71c900cd
 See `LICENSE`.